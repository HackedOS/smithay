--- conflicted
+++ resolved
@@ -55,13 +55,10 @@
 - Added the option to initialize the dmabuf global with a client filter
 - `wayland::output::Output` now has user data attached to it and more functions to query its properties
 - Added a `KeyboardGrab` similar to the existing `PointerGrab`
-<<<<<<< HEAD
+- `wayland::output::Output` now has a `current_scale` method to quickly retrieve its set scale.
+- `wayland::shell::wlr_layer::KeyboardInteractivity` now implements `PartialEq` and `Eq`.
 - `zwp_text_input_v3` support
 - `zwp_input_method_v2` support
-=======
-- `wayland::output::Output` now has a `current_scale` method to quickly retrieve its set scale.
-- `wayland::shell::wlr_layer::KeyboardInteractivity` now implements `PartialEq` and `Eq`.
->>>>>>> 9505280a
 
 #### Backends
 
