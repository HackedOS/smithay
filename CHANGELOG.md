--- conflicted
+++ resolved
@@ -49,13 +49,10 @@
 - Add support for the zxdg-foreign-v2 protocol.
 - Support for `xdg_wm_base` protocol version 3
 - Added the option to initialize the dmabuf global with a client filter
-<<<<<<< HEAD
+- `wayland::output::Output` now has user data attached to it and more functions to query its properties
+- Added a `KeyboardGrab` similar to the existing `PointerGrab`
 - `zwp_text_input_v3` support
 - `zwp_input_method_v2` support
-=======
-- `wayland::output::Output` now has user data attached to it and more functions to query its properties
-- Added a `KeyboardGrab` similar to the existing `PointerGrab`
->>>>>>> ab89bda5
 
 #### Backends
 
